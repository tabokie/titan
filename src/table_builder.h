--- conflicted
+++ resolved
@@ -4,11 +4,8 @@
 #include "blob_file_manager.h"
 #include "table/table_builder.h"
 #include "titan/options.h"
-<<<<<<< HEAD
 #include "titan_stats.h"
-=======
 #include "version_set.h"
->>>>>>> 70dc779b
 
 namespace rocksdb {
 namespace titandb {
@@ -19,22 +16,15 @@
                     const TitanCFOptions& cf_options,
                     std::unique_ptr<TableBuilder> base_builder,
                     std::shared_ptr<BlobFileManager> blob_manager,
-<<<<<<< HEAD
+                    std::weak_ptr<BlobStorage> blob_storage,
                     TitanStats* stats)
-=======
-                    std::weak_ptr<BlobStorage> blob_storage)
->>>>>>> 70dc779b
       : cf_id_(cf_id),
         db_options_(db_options),
         cf_options_(cf_options),
         base_builder_(std::move(base_builder)),
         blob_manager_(blob_manager),
-<<<<<<< HEAD
+        blob_storage_(blob_storage),
         stats_(stats) {}
-=======
-        blob_storage_(blob_storage),
-        stats_(db_options.statistics.get()) {}
->>>>>>> 70dc779b
 
   void Add(const Slice& key, const Slice& value) override;
 
