--- conflicted
+++ resolved
@@ -41,11 +41,8 @@
     options_.env->CreateDirIfMissing(dbname_);
     options_.env->CreateDirIfMissing(options_.dirname);
   }
-<<<<<<< HEAD
-  ~BlobGCJobTest() { DestroyDB(); }
-=======
+
   ~BlobGCJobTest() { Close(); }
->>>>>>> 812e1977
 
   void DisableMergeSmall() { options_.merge_small_file_threshold = 0; }
 
@@ -123,14 +120,8 @@
     b->ComputeGCScore();
   }
 
-<<<<<<< HEAD
-  void DestroyDB() {
-    if (!db_)
-      return;
-=======
   void Close() {
     if (!db_) return;
->>>>>>> 812e1977
     ASSERT_OK(db_->Close());
     delete db_;
     db_ = nullptr;
