--- conflicted
+++ resolved
@@ -20,10 +20,6 @@
     WritableFileWriter* file) const {
   std::unique_ptr<TableBuilder> base_builder(
       base_factory_->NewTableBuilder(options, column_family_id, file));
-<<<<<<< HEAD
-  return new TitanTableBuilder(column_family_id, db_options_, cf_options_,
-                               std::move(base_builder), blob_manager_, stats_);
-=======
   TitanCFOptions cf_options;
   {
     MutexLock l(&mutex_);
@@ -36,8 +32,7 @@
   }
   return new TitanTableBuilder(column_family_id, db_options_, cf_options,
                                std::move(base_builder), blob_manager_,
-                               blob_storage);
->>>>>>> 70dc779b
+                               blob_storage, stats_);
 }
 
 std::string TitanTableFactory::GetPrintableTableOptions() const {
