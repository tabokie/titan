#include "db_impl.h"

#ifndef __STDC_FORMAT_MACROS
#define __STDC_FORMAT_MACROS
#endif

#include <inttypes.h>

#include "logging/log_buffer.h"
#include "port/port.h"
#include "util/autovector.h"

#include "base_db_listener.h"
#include "blob_file_builder.h"
#include "blob_file_iterator.h"
#include "blob_file_size_collector.h"
#include "blob_gc.h"
#include "blob_index_merge_operator.h"
#include "db_iter.h"
#include "table_factory.h"
#include "titan_build_version.h"

namespace rocksdb {
namespace titandb {

class TitanDBImpl::FileManager : public BlobFileManager {
 public:
  FileManager(TitanDBImpl* db) : db_(db) {}

  Status NewFile(std::unique_ptr<BlobFileHandle>* handle) override {
    auto number = db_->blob_file_set_->NewFileNumber();
    auto name = BlobFileName(db_->dirname_, number);

    Status s;
    std::unique_ptr<WritableFileWriter> file;
    {
      std::unique_ptr<WritableFile> f;
      s = db_->env_->NewWritableFile(name, &f, db_->env_options_);
      if (!s.ok()) return s;
      file.reset(new WritableFileWriter(std::move(f), name, db_->env_options_));
    }

    handle->reset(new FileHandle(number, name, std::move(file)));
    {
      MutexLock l(&db_->mutex_);
      db_->pending_outputs_.insert(number);
    }
    return s;
  }

  Status BatchFinishFiles(
      uint32_t cf_id,
      const std::vector<std::pair<std::shared_ptr<BlobFileMeta>,
                                  std::unique_ptr<BlobFileHandle>>>& files)
      override {
    Status s;
    VersionEdit edit;
    edit.SetColumnFamilyID(cf_id);
    for (auto& file : files) {
      RecordTick(db_->stats_.get(), BLOB_DB_BLOB_FILE_SYNCED);
      {
        StopWatch sync_sw(db_->env_, db_->stats_.get(),
                          BLOB_DB_BLOB_FILE_SYNC_MICROS);
        s = file.second->GetFile()->Sync(false);
      }
      if (s.ok()) {
        s = file.second->GetFile()->Close();
      }
      if (!s.ok()) return s;

      ROCKS_LOG_INFO(db_->db_options_.info_log,
                     "Titan adding blob file [%" PRIu64 "] range [%s, %s]",
                     file.first->file_number(),
                     Slice(file.first->smallest_key()).ToString(true).c_str(),
                     Slice(file.first->largest_key()).ToString(true).c_str());
      edit.AddBlobFile(file.first);
    }

    {
      MutexLock l(&db_->mutex_);
      s = db_->blob_file_set_->LogAndApply(edit);
      if (!s.ok()) {
        db_->SetBGError(s);
      }
      for (const auto& file : files)
        db_->pending_outputs_.erase(file.second->GetNumber());
    }
    return s;
  }

  Status BatchDeleteFiles(
      const std::vector<std::unique_ptr<BlobFileHandle>>& handles) override {
    Status s;
    uint64_t file_size = 0;
    for (auto& handle : handles) {
      s = db_->env_->DeleteFile(handle->GetName());
      file_size += handle->GetFile()->GetFileSize();
    }
    {
      MutexLock l(&db_->mutex_);
      for (const auto& handle : handles)
        db_->pending_outputs_.erase(handle->GetNumber());
    }
    return s;
  }

 private:
  class FileHandle : public BlobFileHandle {
   public:
    FileHandle(uint64_t number, const std::string& name,
               std::unique_ptr<WritableFileWriter> file)
        : number_(number), name_(name), file_(std::move(file)) {}

    uint64_t GetNumber() const override { return number_; }

    const std::string& GetName() const override { return name_; }

    WritableFileWriter* GetFile() const override { return file_.get(); }

   private:
    uint64_t number_;
    std::string name_;
    std::unique_ptr<WritableFileWriter> file_;
  };

  TitanDBImpl* db_;
};

TitanDBImpl::TitanDBImpl(const TitanDBOptions& options,
                         const std::string& dbname)
    : bg_cv_(&mutex_),
      dbname_(dbname),
      env_(options.env),
      env_options_(options),
      db_options_(options) {
  if (db_options_.dirname.empty()) {
    db_options_.dirname = dbname_ + "/titandb";
  }
  dirname_ = db_options_.dirname;
  if (db_options_.statistics != nullptr) {
    stats_.reset(new TitanStats(db_options_.statistics.get()));
  }
  blob_manager_.reset(new FileManager(this));
}

TitanDBImpl::~TitanDBImpl() { Close(); }

void TitanDBImpl::StartBackgroundTasks() {
  if (thread_purge_obsolete_ == nullptr &&
      db_options_.purge_obsolete_files_period_sec > 0) {
    thread_purge_obsolete_.reset(new rocksdb::RepeatableThread(
        [this]() { TitanDBImpl::PurgeObsoleteFiles(); }, "titanbg", env_,
        db_options_.purge_obsolete_files_period_sec * 1000 * 1000));
  }
  if (thread_dump_stats_ == nullptr &&
      db_options_.titan_stats_dump_period_sec > 0) {
    thread_dump_stats_.reset(new rocksdb::RepeatableThread(
        [this]() { TitanDBImpl::DumpStats(); }, "titanst", env_,
        db_options_.titan_stats_dump_period_sec * 1000 * 1000));
  }
}

Status TitanDBImpl::ValidateOptions(
    const TitanDBOptions& options,
    const std::vector<TitanCFDescriptor>& column_families) const {
  for (const auto& cf : column_families) {
    if (cf.options.level_merge &&
        !cf.options.level_compaction_dynamic_level_bytes) {
      return Status::InvalidArgument(
          "Require enabling level_compaction_dynamic_level_bytes for "
          "level_merge");
    }
  }
  return Status::OK();
}

Status TitanDBImpl::Open(const std::vector<TitanCFDescriptor>& descs,
                         std::vector<ColumnFamilyHandle*>* handles) {
  if (handles == nullptr) {
    return Status::InvalidArgument("handles must be non-null.");
  }
  Status s = OpenImpl(descs, handles);
  // Cleanup after failure.
  if (!s.ok()) {
    if (handles->size() > 0) {
      assert(db_ != nullptr);
      for (ColumnFamilyHandle* cfh : *handles) {
        Status destroy_handle_status = db_->DestroyColumnFamilyHandle(cfh);
        if (!destroy_handle_status.ok()) {
          ROCKS_LOG_ERROR(db_options_.info_log,
                          "Failed to destroy CF handle after open failure: %s",
                          destroy_handle_status.ToString().c_str());
        }
      }
      handles->clear();
    }
    if (db_ != nullptr) {
      Status close_status = db_->Close();
      if (!close_status.ok()) {
        ROCKS_LOG_ERROR(db_options_.info_log,
                        "Failed to close base DB after open failure: %s",
                        close_status.ToString().c_str());
      }
      db_ = nullptr;
      db_impl_ = nullptr;
    }
    if (lock_) {
      env_->UnlockFile(lock_);
      lock_ = nullptr;
    }
  }
  return s;
}

Status TitanDBImpl::OpenImpl(const std::vector<TitanCFDescriptor>& descs,
                             std::vector<ColumnFamilyHandle*>* handles) {
  Status s = ValidateOptions(db_options_, descs);
  if (!s.ok()) {
    return s;
  }
  // Sets up directories for base DB and Titan.
  s = env_->CreateDirIfMissing(dbname_);
  if (!s.ok()) {
    return s;
  }
  if (!db_options_.info_log) {
    s = CreateLoggerFromOptions(dbname_, db_options_, &db_options_.info_log);
    if (!s.ok()) {
      return s;
    }
  }
  s = env_->CreateDirIfMissing(dirname_);
  if (!s.ok()) {
    return s;
  }
  s = env_->LockFile(LockFileName(dirname_), &lock_);
  if (!s.ok()) {
    return s;
  }
  // Note that info log is initialized after `CreateLoggerFromOptions`,
  // so new `BlobFileSet` here but not in constructor is to get a proper info
  // log.
  blob_file_set_.reset(new BlobFileSet(db_options_, stats_.get()));
<<<<<<< HEAD

  s = DB::Open(db_options_, dbname_, init_descs, handles, &db_);
  if (s.ok()) {
    for (size_t i = 0; i < descs.size(); i++) {
      auto handle = (*handles)[i];
      uint32_t cf_id = handle->GetID();
      std::string cf_name = handle->GetName();
      column_families.emplace(cf_id, descs[i].options);
      db_->DestroyColumnFamilyHandle(handle);
      // Replaces the provided table factory with TitanTableFactory.
      // While we need to preserve original table_factory for GetOptions.
      auto& base_table_factory = base_descs[i].options.table_factory;
      assert(base_table_factory != nullptr);
      auto titan_table_factory = std::make_shared<TitanTableFactory>(
          db_options_, descs[i].options, blob_manager_, &mutex_,
          blob_file_set_.get(), stats_.get());
      cf_info_.emplace(cf_id,
                       TitanColumnFamilyInfo(
                           {cf_name, ImmutableTitanCFOptions(descs[i].options),
                            MutableTitanCFOptions(descs[i].options),
                            base_table_factory, titan_table_factory}));
      base_descs[i].options.table_factory = titan_table_factory;
      // Add TableProperties for collecting statistics GC
      base_descs[i].options.table_properties_collector_factories.emplace_back(
          std::make_shared<BlobFileSizeCollectorFactory>());
      base_descs[i].options.merge_operator.reset(new BlobIndexMergeOperator());
    }
    handles->clear();
    s = db_->Close();
    delete db_;
    db_ = nullptr;
  }
  if (!s.ok()) return s;

  if (stats_.get()) {
    stats_->Initialize(column_families);
=======
  // Setup options.
  db_options_.listeners.emplace_back(std::make_shared<BaseDbListener>(this));
  // Descriptors for actually open DB.
  std::vector<ColumnFamilyDescriptor> base_descs;
  std::vector<std::shared_ptr<TitanTableFactory>> titan_table_factories;
  for (auto& desc : descs) {
    base_descs.emplace_back(desc.name, desc.options);
    ColumnFamilyOptions& cf_opts = base_descs.back().options;
    // Disable compactions before everything is initialized.
    cf_opts.disable_auto_compactions = true;
    cf_opts.table_properties_collector_factories.emplace_back(
        std::make_shared<BlobFileSizeCollectorFactory>());
    titan_table_factories.push_back(std::make_shared<TitanTableFactory>(
        db_options_, desc.options, this, blob_manager_, &mutex_,
        blob_file_set_.get(), stats_.get()));
    cf_opts.table_factory = titan_table_factories.back();
>>>>>>> 812e1977
  }
  // Initialize GC thread pool.
  if (!db_options_.disable_background_gc && db_options_.max_background_gc > 0) {
    env_->IncBackgroundThreadsIfNeeded(db_options_.max_background_gc,
                                       Env::Priority::BOTTOM);
  }
  // Open base DB.
  s = DB::Open(db_options_, dbname_, base_descs, handles, &db_);
  if (!s.ok()) {
    db_ = nullptr;
    handles->clear();
    return s;
  }
  db_impl_ = reinterpret_cast<DBImpl*>(db_->GetRootDB());
  assert(db_ != nullptr);
  assert(handles->size() == descs.size());
  std::map<uint32_t, TitanCFOptions> column_families;
  std::vector<ColumnFamilyHandle*> cf_with_compaction;
  for (size_t i = 0; i < descs.size(); i++) {
    cf_info_.emplace((*handles)[i]->GetID(),
                     TitanColumnFamilyInfo(
                         {(*handles)[i]->GetName(),
                          ImmutableTitanCFOptions(descs[i].options),
                          MutableTitanCFOptions(descs[i].options),
                          descs[i].options.table_factory /*base_table_factory*/,
                          titan_table_factories[i]}));
    column_families[(*handles)[i]->GetID()] = descs[i].options;
    if (!descs[i].options.disable_auto_compactions) {
      cf_with_compaction.push_back((*handles)[i]);
    }
  }
  // Initialize Titan internals.
  if (stats_ != nullptr) {
    stats_->Initialize(column_families);
  }
  s = blob_file_set_->Open(column_families);
  if (!s.ok()) {
    return s;
  }
  TEST_SYNC_POINT_CALLBACK("TitanDBImpl::OpenImpl:BeforeInitialized", db_);
  // Initialization done.
  initialized_ = true;
  // Enable compaction and background tasks after initilization.
  s = db_->EnableAutoCompaction(cf_with_compaction);
  if (!s.ok()) {
    return s;
  }
  StartBackgroundTasks();
  // Dump options.
  ROCKS_LOG_INFO(db_options_.info_log, "Titan DB open.");
  ROCKS_LOG_HEADER(db_options_.info_log, "Titan git sha: %s",
                   titan_build_git_sha);
  db_options_.Dump(db_options_.info_log.get());
  for (auto& desc : descs) {
    ROCKS_LOG_HEADER(db_options_.info_log,
                     "Column family [%s], options:", desc.name.c_str());
    desc.options.Dump(db_options_.info_log.get());
  }
  return s;
}

Status TitanDBImpl::Close() {
  Status s;
  CloseImpl();
  if (db_) {
    s = db_->Close();
    delete db_;
    db_ = nullptr;
    db_impl_ = nullptr;
  }
  if (lock_) {
    env_->UnlockFile(lock_);
    lock_ = nullptr;
  }
  return s;
}

Status TitanDBImpl::CloseImpl() {
  {
    MutexLock l(&mutex_);
    // Although `shuting_down_` is atomic bool object, we should set it under
    // the protection of mutex_, otherwise, there maybe something wrong with it,
    // like:
    // 1, A thread: shuting_down_.load = false
    // 2, B thread: shuting_down_.store(true)
    // 3, B thread: unschedule all bg work
    // 4, A thread: schedule bg work
    shuting_down_.store(true, std::memory_order_release);
  }

  int gc_unscheduled = env_->UnSchedule(this, Env::Priority::BOTTOM);
  {
    MutexLock l(&mutex_);
    bg_gc_scheduled_ -= gc_unscheduled;
    while (bg_gc_scheduled_ > 0) {
      bg_cv_.Wait();
    }
  }

  if (thread_purge_obsolete_ != nullptr) {
    thread_purge_obsolete_->cancel();
    mutex_.Lock();
    thread_purge_obsolete_.reset();
    mutex_.Unlock();
  }

  return Status::OK();
}

Status TitanDBImpl::CreateColumnFamilies(
    const std::vector<TitanCFDescriptor>& descs,
    std::vector<ColumnFamilyHandle*>* handles) {
  std::vector<ColumnFamilyDescriptor> base_descs;
  std::vector<std::shared_ptr<TableFactory>> base_table_factory;
  std::vector<std::shared_ptr<TitanTableFactory>> titan_table_factory;
  std::vector<std::shared_ptr<BlobIndexMergeOperator>> merge_operators;
  for (auto& desc : descs) {
    ColumnFamilyOptions options = desc.options;
    // Replaces the provided table factory with TitanTableFactory.
    base_table_factory.emplace_back(options.table_factory);
    titan_table_factory.emplace_back(std::make_shared<TitanTableFactory>(
        db_options_, desc.options, this, blob_manager_, &mutex_,
        blob_file_set_.get(), stats_.get()));
    options.table_factory = titan_table_factory.back();
    options.table_properties_collector_factories.emplace_back(
        std::make_shared<BlobFileSizeCollectorFactory>());
    merge_operators.emplace_back(std::make_shared<BlobIndexMergeOperator>());
    options.merge_operator = merge_operators.back();
    base_descs.emplace_back(desc.name, options);
  }

  Status s = db_impl_->CreateColumnFamilies(base_descs, handles);
  assert(handles->size() == descs.size());

  if (s.ok()) {
    std::map<uint32_t, TitanCFOptions> column_families;
    {
      MutexLock l(&mutex_);
      for (size_t i = 0; i < descs.size(); i++) {
        ColumnFamilyHandle* handle = (*handles)[i];
        uint32_t cf_id = handle->GetID();
        column_families.emplace(cf_id, descs[i].options);
        cf_info_.emplace(
            cf_id,
            TitanColumnFamilyInfo(
                {handle->GetName(), ImmutableTitanCFOptions(descs[i].options),
                 MutableTitanCFOptions(descs[i].options), base_table_factory[i],
                 titan_table_factory[i]}));
      }
      blob_file_set_->AddColumnFamilies(column_families);
    }
  }
  if (s.ok()) {
    for (auto& desc : descs) {
      ROCKS_LOG_INFO(db_options_.info_log, "Created column family [%s].",
                     desc.name.c_str());
      desc.options.Dump(db_options_.info_log.get());
    }
  } else {
    std::string column_families_str;
    for (auto& desc : descs) {
      column_families_str += "[" + desc.name + "]";
    }
    ROCKS_LOG_ERROR(db_options_.info_log,
                    "Failed to create column families %s: %s",
                    column_families_str.c_str(), s.ToString().c_str());
  }
  return s;
}

Status TitanDBImpl::DropColumnFamilies(
    const std::vector<ColumnFamilyHandle*>& handles) {
  TEST_SYNC_POINT("TitanDBImpl::DropColumnFamilies:Begin");
  std::vector<uint32_t> column_families;
  std::string column_families_str;
  for (auto& handle : handles) {
    column_families.emplace_back(handle->GetID());
    column_families_str += "[" + handle->GetName() + "]";
  }
  {
    MutexLock l(&mutex_);
    drop_cf_requests_++;

    // Has to wait till no GC job is running before proceed, otherwise GC jobs
    // can fail and set background error.
    // TODO(yiwu): only wait for GC jobs of CFs being dropped.
    while (bg_gc_running_ > 0) {
      bg_cv_.Wait();
    }
  }
  TEST_SYNC_POINT_CALLBACK("TitanDBImpl::DropColumnFamilies:BeforeBaseDBDropCF",
                           nullptr);
  Status s = db_impl_->DropColumnFamilies(handles);
  if (s.ok()) {
    MutexLock l(&mutex_);
    SequenceNumber obsolete_sequence = db_impl_->GetLatestSequenceNumber();
    s = blob_file_set_->DropColumnFamilies(column_families, obsolete_sequence);
    drop_cf_requests_--;
    if (drop_cf_requests_ == 0) {
      bg_cv_.SignalAll();
    }
  }
  if (s.ok()) {
    ROCKS_LOG_INFO(db_options_.info_log, "Dropped column families: %s",
                   column_families_str.c_str());
  } else {
    ROCKS_LOG_ERROR(db_options_.info_log,
                    "Failed to drop column families %s: %s",
                    column_families_str.c_str(), s.ToString().c_str());
  }
  return s;
}

Status TitanDBImpl::DestroyColumnFamilyHandle(
    ColumnFamilyHandle* column_family) {
  if (column_family == nullptr) {
    return Status::InvalidArgument("Column family handle is nullptr.");
  }
  auto cf_id = column_family->GetID();
  std::string cf_name = column_family->GetName();
  Status s = db_impl_->DestroyColumnFamilyHandle(column_family);

  if (s.ok()) {
    MutexLock l(&mutex_);
    // it just changes some marks and doesn't delete blob files physically.
    Status destroy_status = blob_file_set_->MaybeDestroyColumnFamily(cf_id);
    // BlobFileSet will return NotFound status if the cf is not destroyed.
    if (destroy_status.ok()) {
      assert(cf_info_.count(cf_id) > 0);
      cf_info_.erase(cf_id);
    }
  }
  if (s.ok()) {
    ROCKS_LOG_INFO(db_options_.info_log, "Destroyed column family handle [%s].",
                   cf_name.c_str());
  } else {
    ROCKS_LOG_ERROR(db_options_.info_log,
                    "Failed to destroy column family handle [%s]: %s",
                    cf_name.c_str(), s.ToString().c_str());
  }
  return s;
}

Status TitanDBImpl::CompactFiles(
    const CompactionOptions& compact_options, ColumnFamilyHandle* column_family,
    const std::vector<std::string>& input_file_names, const int output_level,
    const int output_path_id, std::vector<std::string>* const output_file_names,
    CompactionJobInfo* compaction_job_info) {
  if (HasBGError()) return GetBGError();
  std::unique_ptr<CompactionJobInfo> compaction_job_info_ptr;
  if (compaction_job_info == nullptr) {
    compaction_job_info_ptr.reset(new CompactionJobInfo());
    compaction_job_info = compaction_job_info_ptr.get();
  }
  auto s = db_impl_->CompactFiles(
      compact_options, column_family, input_file_names, output_level,
      output_path_id, output_file_names, compaction_job_info);
  if (s.ok()) {
    OnCompactionCompleted(*compaction_job_info);
  }

  return s;
}

Status TitanDBImpl::Put(const rocksdb::WriteOptions& options,
                        rocksdb::ColumnFamilyHandle* column_family,
                        const rocksdb::Slice& key,
                        const rocksdb::Slice& value) {
  return HasBGError() ? GetBGError()
                      : db_->Put(options, column_family, key, value);
}

Status TitanDBImpl::Write(const rocksdb::WriteOptions& options,
                          rocksdb::WriteBatch* updates) {
  return HasBGError() ? GetBGError() : db_->Write(options, updates);
}

Status TitanDBImpl::Delete(const rocksdb::WriteOptions& options,
                           rocksdb::ColumnFamilyHandle* column_family,
                           const rocksdb::Slice& key) {
  return HasBGError() ? GetBGError() : db_->Delete(options, column_family, key);
}

Status TitanDBImpl::IngestExternalFile(
    rocksdb::ColumnFamilyHandle* column_family,
    const std::vector<std::string>& external_files,
    const rocksdb::IngestExternalFileOptions& options) {
  return HasBGError()
             ? GetBGError()
             : db_->IngestExternalFile(column_family, external_files, options);
}

Status TitanDBImpl::CompactRange(const rocksdb::CompactRangeOptions& options,
                                 rocksdb::ColumnFamilyHandle* column_family,
                                 const rocksdb::Slice* begin,
                                 const rocksdb::Slice* end) {
  return HasBGError() ? GetBGError()
                      : db_->CompactRange(options, column_family, begin, end);
}

Status TitanDBImpl::Flush(const rocksdb::FlushOptions& options,
                          rocksdb::ColumnFamilyHandle* column_family) {
  return HasBGError() ? GetBGError() : db_->Flush(options, column_family);
}

Status TitanDBImpl::Get(const ReadOptions& options, ColumnFamilyHandle* handle,
                        const Slice& key, PinnableSlice* value) {
  if (options.snapshot) {
    return GetImpl(options, handle, key, value);
  }
  ReadOptions ro(options);
  ManagedSnapshot snapshot(this);
  ro.snapshot = snapshot.snapshot();
  return GetImpl(ro, handle, key, value);
}

Status TitanDBImpl::GetImpl(const ReadOptions& options,
                            ColumnFamilyHandle* handle, const Slice& key,
                            PinnableSlice* value) {
  Status s;
  bool is_blob_index = false;
  s = db_impl_->GetImpl(options, handle, key, value, nullptr /*value_found*/,
                        nullptr /*read_callback*/, &is_blob_index);
  if (!s.ok() || !is_blob_index) return s;

  StopWatch get_sw(env_, stats_.get(), BLOB_DB_GET_MICROS);
  RecordTick(stats_.get(), BLOB_DB_NUM_GET);

  BlobIndex index;
  s = index.DecodeFrom(value);
  assert(s.ok());
  if (!s.ok()) return s;

  BlobRecord record;
  PinnableSlice buffer;

  mutex_.Lock();
  auto storage = blob_file_set_->GetBlobStorage(handle->GetID()).lock();
  mutex_.Unlock();

  if (storage) {
    StopWatch read_sw(env_, stats_.get(), BLOB_DB_BLOB_FILE_READ_MICROS);
    s = storage->Get(options, index, &record, &buffer);
    RecordTick(stats_.get(), BLOB_DB_NUM_KEYS_READ);
    RecordTick(stats_.get(), BLOB_DB_BLOB_FILE_BYTES_READ,
               index.blob_handle.size);
  } else {
    ROCKS_LOG_ERROR(db_options_.info_log,
                    "Column family id:%" PRIu32 " not Found.", handle->GetID());
    return Status::NotFound(
        "Column family id: " + std::to_string(handle->GetID()) + " not Found.");
  }
  if (s.IsCorruption()) {
    ROCKS_LOG_ERROR(db_options_.info_log,
                    "Key:%s Snapshot:%" PRIu64 " GetBlobFile err:%s\n",
                    key.ToString(true).c_str(),
                    options.snapshot->GetSequenceNumber(),
                    s.ToString().c_str());
  }
  if (s.ok()) {
    value->Reset();
    value->PinSelf(record.value);
  }
  return s;
}

std::vector<Status> TitanDBImpl::MultiGet(
    const ReadOptions& options, const std::vector<ColumnFamilyHandle*>& handles,
    const std::vector<Slice>& keys, std::vector<std::string>* values) {
  auto options_copy = options;
  options_copy.total_order_seek = true;
  if (options_copy.snapshot) {
    return MultiGetImpl(options_copy, handles, keys, values);
  }
  ReadOptions ro(options_copy);
  ManagedSnapshot snapshot(this);
  ro.snapshot = snapshot.snapshot();
  return MultiGetImpl(ro, handles, keys, values);
}

std::vector<Status> TitanDBImpl::MultiGetImpl(
    const ReadOptions& options, const std::vector<ColumnFamilyHandle*>& handles,
    const std::vector<Slice>& keys, std::vector<std::string>* values) {
  std::vector<Status> res;
  res.resize(keys.size());
  values->resize(keys.size());
  for (size_t i = 0; i < keys.size(); i++) {
    auto value = &(*values)[i];
    PinnableSlice pinnable_value(value);
    res[i] = GetImpl(options, handles[i], keys[i], &pinnable_value);
    if (res[i].ok() && pinnable_value.IsPinned()) {
      value->assign(pinnable_value.data(), pinnable_value.size());
    }
  }
  return res;
}

Iterator* TitanDBImpl::NewIterator(const TitanReadOptions& options,
                                   ColumnFamilyHandle* handle) {
  TitanReadOptions options_copy = options;
  options_copy.total_order_seek = true;
  std::shared_ptr<ManagedSnapshot> snapshot;
  if (options_copy.snapshot) {
    return NewIteratorImpl(options_copy, handle, snapshot);
  }
  TitanReadOptions ro(options_copy);
  snapshot.reset(new ManagedSnapshot(this));
  ro.snapshot = snapshot->snapshot();
  return NewIteratorImpl(ro, handle, snapshot);
}

Iterator* TitanDBImpl::NewIteratorImpl(
    const TitanReadOptions& options, ColumnFamilyHandle* handle,
    std::shared_ptr<ManagedSnapshot> snapshot) {
  auto cfd = reinterpret_cast<ColumnFamilyHandleImpl*>(handle)->cfd();

  mutex_.Lock();
  auto storage = blob_file_set_->GetBlobStorage(handle->GetID()).lock();
  mutex_.Unlock();

  if (!storage) {
    ROCKS_LOG_ERROR(db_options_.info_log,
                    "Column family id:%" PRIu32 " not Found.", handle->GetID());
    return nullptr;
  }

  std::unique_ptr<ArenaWrappedDBIter> iter(db_impl_->NewIteratorImpl(
      options, cfd, options.snapshot->GetSequenceNumber(),
      nullptr /*read_callback*/, true /*allow_blob*/, true /*allow_refresh*/));
  return new TitanDBIterator(options, storage.get(), snapshot, std::move(iter),
                             env_, stats_.get(), db_options_.info_log.get());
}

Status TitanDBImpl::NewIterators(
    const TitanReadOptions& options,
    const std::vector<ColumnFamilyHandle*>& handles,
    std::vector<Iterator*>* iterators) {
  TitanReadOptions ro(options);
  ro.total_order_seek = true;
  std::shared_ptr<ManagedSnapshot> snapshot;
  if (!ro.snapshot) {
    snapshot.reset(new ManagedSnapshot(this));
    ro.snapshot = snapshot->snapshot();
  }
  iterators->clear();
  iterators->reserve(handles.size());
  for (auto& handle : handles) {
    iterators->emplace_back(NewIteratorImpl(ro, handle, snapshot));
  }
  return Status::OK();
}

const Snapshot* TitanDBImpl::GetSnapshot() { return db_->GetSnapshot(); }

void TitanDBImpl::ReleaseSnapshot(const Snapshot* snapshot) {
  // TODO:
  // We can record here whether the oldest snapshot is released.
  // If not, we can just skip the next round of purging obsolete files.
  db_->ReleaseSnapshot(snapshot);
}

Status TitanDBImpl::DeleteFilesInRanges(ColumnFamilyHandle* column_family,
                                        const RangePtr* ranges, size_t n,
                                        bool include_end) {
  TablePropertiesCollection props;
  auto cfh = reinterpret_cast<ColumnFamilyHandleImpl*>(column_family);
  auto cfd = cfh->cfd();
  Version* version = nullptr;

  // Increment the ref count
  {
    InstrumentedMutexLock l(db_impl_->mutex());
    version = cfd->current();
    version->Ref();
  }

  auto* vstorage = version->storage_info();
  for (size_t i = 0; i < n; i++) {
    auto begin = ranges[i].start, end = ranges[i].limit;
    // Get all the files within range except L0, cause `DeleteFilesInRanges`
    // would not delete the files in L0.
    for (int level = 1; level < vstorage->num_non_empty_levels(); level++) {
      if (vstorage->LevelFiles(i).empty() ||
          !vstorage->OverlapInLevel(i, begin, end)) {
        continue;
      }
      std::vector<FileMetaData*> level_files;
      InternalKey begin_storage, end_storage, *begin_key, *end_key;
      if (begin == nullptr) {
        begin_key = nullptr;
      } else {
        begin_storage.SetMinPossibleForUserKey(*begin);
        begin_key = &begin_storage;
      }
      if (end == nullptr) {
        end_key = nullptr;
      } else {
        end_storage.SetMaxPossibleForUserKey(*end);
        end_key = &end_storage;
      }

      std::vector<FileMetaData*> files;
      vstorage->GetCleanInputsWithinInterval(level, begin_key, end_key, &files,
                                             -1 /* hint_index */,
                                             nullptr /* file_index */);
      for (const auto& file_meta : files) {
        if (file_meta->being_compacted) {
          continue;
        }
        if (!include_end && end != nullptr &&
            cfd->user_comparator()->Compare(file_meta->largest.user_key(),
                                            *end) == 0) {
          continue;
        }
        auto fname =
            TableFileName(cfd->ioptions()->cf_paths, file_meta->fd.GetNumber(),
                          file_meta->fd.GetPathId());
        if (props.count(fname) == 0) {
          std::shared_ptr<const TableProperties> table_properties;
          Status s =
              version->GetTableProperties(&table_properties, file_meta, &fname);
          if (s.ok() && table_properties) {
            props.insert({fname, table_properties});
          } else {
            return s;
          }
        }
      }
    }
  }

  // Decrement the ref count
  {
    InstrumentedMutexLock l(db_impl_->mutex());
    version->Unref();
  }

  auto cf_id = column_family->GetID();
  std::map<uint64_t, uint64_t> blob_files_discardable_size;
  for (auto& collection : props) {
    auto& prop = collection.second;
    auto ucp_iter = prop->user_collected_properties.find(
        BlobFileSizeCollector::kPropertiesName);
    // this sst file doesn't contain any blob index
    if (ucp_iter == prop->user_collected_properties.end()) {
      continue;
    }
    std::map<uint64_t, uint64_t> sst_blob_files_size;
    std::string str = ucp_iter->second;
    Slice slice{str};
    if (!BlobFileSizeCollector::Decode(&slice, &sst_blob_files_size)) {
      // TODO: Should treat it as background error and make DB read-only.
      ROCKS_LOG_ERROR(db_options_.info_log,
                      "failed to decode table property, "
                      "deleted file: %s, property size: %" ROCKSDB_PRIszt ".",
                      collection.first.c_str(), str.size());
      assert(false);
      continue;
    }

    for (auto& it : sst_blob_files_size) {
      blob_files_discardable_size[it.first] += it.second;
    }
  }

  // Here could be a running compaction install a new version after obtain
  // current and before we call DeleteFilesInRange for the base DB. In this case
  // the properties we get could be inaccurate.
  // TODO: we can use the OnTableFileDeleted callback after adding table
  // property field to TableFileDeletionInfo.
  Status s =
      db_impl_->DeleteFilesInRanges(column_family, ranges, n, include_end);
  if (!s.ok()) return s;

  MutexLock l(&mutex_);
  SequenceNumber obsolete_sequence = db_impl_->GetLatestSequenceNumber();
  s = blob_file_set_->DeleteBlobFilesInRanges(cf_id, ranges, n, include_end,
                                              obsolete_sequence);
  if (!s.ok()) return s;

  auto bs = blob_file_set_->GetBlobStorage(cf_id).lock();
  if (!bs) {
    // TODO: Should treat it as background error and make DB read-only.
    ROCKS_LOG_ERROR(db_options_.info_log,
                    "Column family id:%" PRIu32 " not Found.", cf_id);
    return Status::NotFound("Column family id: " + std::to_string(cf_id) +
                            " not Found.");
  }

  uint64_t delta = 0;
  VersionEdit edit;
  auto cf_options = bs->cf_options();
  for (const auto& bfs : blob_files_discardable_size) {
    auto file = bs->FindFile(bfs.first).lock();
    if (!file) {
      // file has been gc out
      continue;
    }
    if (!file->is_obsolete()) {
      delta += bfs.second;
    }
    auto before = file->GetDiscardableRatioLevel();
    file->AddDiscardableSize(static_cast<uint64_t>(bfs.second));
    auto after = file->GetDiscardableRatioLevel();
    if (before != after) {
      AddStats(stats_.get(), cf_id, after, 1);
      SubStats(stats_.get(), cf_id, before, 1);
    }
    if (cf_options.level_merge) {
      if (file->NoLiveData()) {
        edit.DeleteBlobFile(file->file_number(),
                            db_impl_->GetLatestSequenceNumber());
      } else if (file->GetDiscardableRatio() >
                 cf_options.blob_file_discardable_ratio) {
        file->FileStateTransit(BlobFileMeta::FileEvent::kNeedMerge);
      }
    }
  }
  SubStats(stats_.get(), cf_id, TitanInternalStats::LIVE_BLOB_SIZE, delta);
  if (cf_options.level_merge) {
    blob_file_set_->LogAndApply(edit);
  } else {
    bs->ComputeGCScore();

    AddToGCQueue(cf_id);
    MaybeScheduleGC();
  }

  return s;
}

void TitanDBImpl::MarkFileIfNeedMerge(
    const std::vector<std::shared_ptr<BlobFileMeta>>& files,
    int max_sorted_runs) {
  mutex_.AssertHeld();
  if (files.empty()) return;

  // store and sort both ends of blob files to count sorted runs
  std::vector<std::pair<BlobFileMeta*, bool /* is smallest end? */>> blob_ends;
  for (const auto& file : files) {
    blob_ends.emplace_back(std::make_pair(file.get(), true));
    blob_ends.emplace_back(std::make_pair(file.get(), false));
  }
  auto blob_ends_cmp = [](const std::pair<BlobFileMeta*, bool>& end1,
                          const std::pair<BlobFileMeta*, bool>& end2) {
    const std::string& key1 =
        end1.second ? end1.first->smallest_key() : end1.first->largest_key();
    const std::string& key2 =
        end2.second ? end2.first->smallest_key() : end2.first->largest_key();
    int cmp = key1.compare(key2);
    // when the key being the same, order largest_key before smallest_key
    return (cmp == 0) ? (!end1.second && end2.second) : (cmp < 0);
  };
  std::sort(blob_ends.begin(), blob_ends.end(), blob_ends_cmp);

  std::unordered_set<BlobFileMeta*> set;
  for (auto& end : blob_ends) {
    if (end.second) {
      set.insert(end.first);
      if (set.size() > static_cast<size_t>(max_sorted_runs)) {
        for (auto file : set) {
          file->FileStateTransit(BlobFileMeta::FileEvent::kNeedMerge);
        }
      }
    } else {
      set.erase(end.first);
    }
  }
}

Options TitanDBImpl::GetOptions(ColumnFamilyHandle* column_family) const {
  assert(column_family != nullptr);
  Options options = db_->GetOptions(column_family);
  uint32_t cf_id = column_family->GetID();

  MutexLock l(&mutex_);
  if (cf_info_.count(cf_id) > 0) {
    options.table_factory = cf_info_.at(cf_id).base_table_factory;
  } else {
    ROCKS_LOG_ERROR(
        db_options_.info_log,
        "Failed to get original table factory for column family %s.",
        column_family->GetName().c_str());
    options.table_factory.reset();
  }
  return options;
}

Status TitanDBImpl::SetOptions(
    ColumnFamilyHandle* column_family,
    const std::unordered_map<std::string, std::string>& new_options) {
  Status s;
  auto opts = new_options;
  auto p = opts.find("blob_run_mode");
  bool set_blob_run_mode = (p != opts.end());
  TitanBlobRunMode mode = TitanBlobRunMode::kNormal;
  if (set_blob_run_mode) {
    const std::string& blob_run_mode_string = p->second;
    auto pm = blob_run_mode_string_map.find(blob_run_mode_string);
    if (pm == blob_run_mode_string_map.end()) {
      return Status::InvalidArgument("No blob_run_mode defined for " +
                                     blob_run_mode_string);
    } else {
      mode = pm->second;
      ROCKS_LOG_INFO(db_options_.info_log, "[%s] Set blob_run_mode: %s",
                     column_family->GetName().c_str(),
                     blob_run_mode_string.c_str());
    }
    opts.erase(p);
  }
  if (opts.size() > 0) {
    s = db_->SetOptions(column_family, opts);
    if (!s.ok()) {
      return s;
    }
  }
  // Make sure base db's SetOptions success before setting blob_run_mode.
  if (set_blob_run_mode) {
    uint32_t cf_id = column_family->GetID();
    {
      MutexLock l(&mutex_);
      assert(cf_info_.count(cf_id) > 0);
      TitanColumnFamilyInfo& cf_info = cf_info_[cf_id];
      cf_info.titan_table_factory->SetBlobRunMode(mode);
      cf_info.mutable_cf_options.blob_run_mode = mode;
    }
  }
  return Status::OK();
}

TitanOptions TitanDBImpl::GetTitanOptions(
    ColumnFamilyHandle* column_family) const {
  assert(column_family != nullptr);
  Options base_options = GetOptions(column_family);
  TitanOptions titan_options;
  *static_cast<TitanDBOptions*>(&titan_options) = db_options_;
  *static_cast<DBOptions*>(&titan_options) =
      static_cast<DBOptions>(base_options);
  uint32_t cf_id = column_family->GetID();
  {
    MutexLock l(&mutex_);
    assert(cf_info_.count(cf_id) > 0);
    const TitanColumnFamilyInfo& cf_info = cf_info_.at(cf_id);
    *static_cast<TitanCFOptions*>(&titan_options) = TitanCFOptions(
        static_cast<ColumnFamilyOptions>(base_options),
        cf_info.immutable_cf_options, cf_info.mutable_cf_options);
  }
  return titan_options;
}

TitanDBOptions TitanDBImpl::GetTitanDBOptions() const {
  // Titan db_options_ is not mutable after DB open.
  TitanDBOptions result = db_options_;
  *static_cast<DBOptions*>(&result) = db_impl_->GetDBOptions();
  return result;
}

bool TitanDBImpl::GetProperty(ColumnFamilyHandle* column_family,
                              const Slice& property, std::string* value) {
  assert(column_family != nullptr);
  bool s = false;
  if (stats_.get() != nullptr) {
    auto stats = stats_->internal_stats(column_family->GetID());
    if (stats != nullptr) {
      s = stats->GetStringProperty(property, value);
    }
  }
  if (s) {
    return s;
  } else {
    return db_impl_->GetProperty(column_family, property, value);
  }
}

bool TitanDBImpl::GetIntProperty(ColumnFamilyHandle* column_family,
                                 const Slice& property, uint64_t* value) {
  assert(column_family != nullptr);
  bool s = false;
  if (stats_.get() != nullptr) {
    auto stats = stats_->internal_stats(column_family->GetID());
    if (stats != nullptr) {
      s = stats->GetIntProperty(property, value);
    }
  }
  if (s) {
    return s;
  } else {
    return db_impl_->GetIntProperty(column_family, property, value);
  }
}

void TitanDBImpl::OnFlushCompleted(const FlushJobInfo& flush_job_info) {
  TEST_SYNC_POINT("TitanDBImpl::OnFlushCompleted:Begin");
  if (!initialized()) {
    assert(false);
    return;
  }
  const auto& tps = flush_job_info.table_properties;
  auto ucp_iter = tps.user_collected_properties.find(
      BlobFileSizeCollector::kPropertiesName);
  // sst file doesn't contain any blob index
  if (ucp_iter == tps.user_collected_properties.end()) {
    return;
  }
  std::map<uint64_t, uint64_t> blob_files_size;
  Slice src{ucp_iter->second};
  if (!BlobFileSizeCollector::Decode(&src, &blob_files_size)) {
    // TODO: Should treat it as background error and make DB read-only.
    ROCKS_LOG_ERROR(db_options_.info_log,
                    "OnFlushCompleted[%d]: failed to decode table property, "
                    "property size: %" ROCKSDB_PRIszt ".",
                    flush_job_info.job_id, ucp_iter->second.size());
    assert(false);
  }
  assert(!blob_files_size.empty());
  std::set<uint64_t> outputs;
  for (const auto f : blob_files_size) {
    outputs.insert(f.first);
  }

  {
    MutexLock l(&mutex_);
    auto blob_storage =
        blob_file_set_->GetBlobStorage(flush_job_info.cf_id).lock();
    if (!blob_storage) {
      // TODO: Should treat it as background error and make DB read-only.
      ROCKS_LOG_ERROR(db_options_.info_log,
                      "OnFlushCompleted[%d]: Column family id: %" PRIu32
                      " Not Found.",
                      flush_job_info.job_id, flush_job_info.cf_id);
      assert(false);
      return;
    }
    for (const auto& file_number : outputs) {
      auto file = blob_storage->FindFile(file_number).lock();
      // This file maybe output of a gc job, and it's been GCed out.
      if (!file) {
        continue;
      }
      ROCKS_LOG_INFO(db_options_.info_log,
                     "OnFlushCompleted[%d]: output blob file %" PRIu64 ".",
                     flush_job_info.job_id, file->file_number());
      file->FileStateTransit(BlobFileMeta::FileEvent::kFlushCompleted);
    }
  }
  TEST_SYNC_POINT("TitanDBImpl::OnFlushCompleted:Finished");
}

void TitanDBImpl::OnCompactionCompleted(
    const CompactionJobInfo& compaction_job_info) {
  TEST_SYNC_POINT("TitanDBImpl::OnCompactionCompleted:Begin");
  if (!initialized()) {
    assert(false);
    return;
  }
  if (!compaction_job_info.status.ok()) {
    // TODO: Clean up blob file generated by the failed compaction.
    return;
  }
  std::map<uint64_t, int64_t> blob_files_size_diff;
  std::set<uint64_t> outputs;
  std::set<uint64_t> inputs;
  auto calc_bfs = [&](const std::vector<std::string>& files, int coefficient,
                      bool output) {
    for (const auto& file : files) {
      auto tp_iter = compaction_job_info.table_properties.find(file);
      if (tp_iter == compaction_job_info.table_properties.end()) {
        if (output) {
          ROCKS_LOG_WARN(
              db_options_.info_log,
              "OnCompactionCompleted[%d]: No table properties for file %s.",
              compaction_job_info.job_id, file.c_str());
        }
        continue;
      }
      auto ucp_iter = tp_iter->second->user_collected_properties.find(
          BlobFileSizeCollector::kPropertiesName);
      // this sst file doesn't contain any blob index
      if (ucp_iter == tp_iter->second->user_collected_properties.end()) {
        continue;
      }
      std::map<uint64_t, uint64_t> input_blob_files_size;
      std::string s = ucp_iter->second;
      Slice slice{s};
      if (!BlobFileSizeCollector::Decode(&slice, &input_blob_files_size)) {
        // TODO: Should treat it as background error and make DB read-only.
        ROCKS_LOG_ERROR(
            db_options_.info_log,
            "OnCompactionCompleted[%d]: failed to decode table property, "
            "compaction file: %s, property size: %" ROCKSDB_PRIszt ".",
            compaction_job_info.job_id, file.c_str(), s.size());
        assert(false);
        continue;
      }
      for (const auto& input_bfs : input_blob_files_size) {
        if (output) {
          if (inputs.find(input_bfs.first) == inputs.end()) {
            outputs.insert(input_bfs.first);
          }
        } else {
          inputs.insert(input_bfs.first);
        }
        auto bfs_iter = blob_files_size_diff.find(input_bfs.first);
        if (bfs_iter == blob_files_size_diff.end()) {
          blob_files_size_diff[input_bfs.first] =
              coefficient * input_bfs.second;
        } else {
          bfs_iter->second += coefficient * input_bfs.second;
        }
      }
    }
  };

  calc_bfs(compaction_job_info.input_files, -1, false);
  calc_bfs(compaction_job_info.output_files, 1, true);

  {
    MutexLock l(&mutex_);
    auto bs = blob_file_set_->GetBlobStorage(compaction_job_info.cf_id).lock();
    if (!bs) {
      // TODO: Should treat it as background error and make DB read-only.
      ROCKS_LOG_ERROR(db_options_.info_log,
                      "OnCompactionCompleted[%d] Column family id:%" PRIu32
                      " not Found.",
                      compaction_job_info.job_id, compaction_job_info.cf_id);
      return;
    }
    for (const auto& file_number : outputs) {
      auto file = bs->FindFile(file_number).lock();
      if (!file) {
        // TODO: Should treat it as background error and make DB read-only.
        ROCKS_LOG_ERROR(
            db_options_.info_log,
            "OnCompactionCompleted[%d]: Failed to get file %" PRIu64,
            compaction_job_info.job_id, file_number);
        assert(false);
        return;
      }
      ROCKS_LOG_INFO(
          db_options_.info_log,
          "OnCompactionCompleted[%d]: compaction output blob file %" PRIu64 ".",
          compaction_job_info.job_id, file->file_number());
      file->FileStateTransit(BlobFileMeta::FileEvent::kCompactionCompleted);
    }

    uint64_t delta = 0;
    VersionEdit edit;
    auto cf_options = bs->cf_options();
    std::vector<std::shared_ptr<BlobFileMeta>> files;
    bool count_sorted_run =
        cf_options.level_merge && cf_options.range_merge &&
        cf_options.num_levels - 1 == compaction_job_info.output_level;
    for (const auto& bfs : blob_files_size_diff) {
      // blob file size < 0 means discardable size > 0
      if (bfs.second >= 0) {
        if (count_sorted_run) {
          auto file = bs->FindFile(bfs.first).lock();
          if (file != nullptr) {
            files.emplace_back(std::move(file));
          }
        }
        continue;
      }
      auto file = bs->FindFile(bfs.first).lock();
      if (!file) {
        // file has been gc out
        continue;
      }
      if (!file->is_obsolete()) {
        delta += -bfs.second;
      }
      auto before = file->GetDiscardableRatioLevel();
      file->AddDiscardableSize(static_cast<uint64_t>(-bfs.second));
      auto after = file->GetDiscardableRatioLevel();
      if (before != after) {
        AddStats(stats_.get(), compaction_job_info.cf_id, after, 1);
        SubStats(stats_.get(), compaction_job_info.cf_id, before, 1);
      }
      if (cf_options.level_merge) {
        // After level merge, most entries of merged blob files are written to
        // new blob files. Delete blob files which have no live data.
        // Mark last two level blob files to merge in next compaction if
        // discardable size reached GC threshold
        if (file->NoLiveData()) {
          edit.DeleteBlobFile(file->file_number(),
                              db_impl_->GetLatestSequenceNumber());
          continue;
        } else if (static_cast<int>(file->file_level()) >=
                       cf_options.num_levels - 2 &&
                   file->GetDiscardableRatio() >
                       cf_options.blob_file_discardable_ratio) {
          file->FileStateTransit(BlobFileMeta::FileEvent::kNeedMerge);
        }
        if (count_sorted_run) {
          files.emplace_back(std::move(file));
        }
      }
    }
    SubStats(stats_.get(), compaction_job_info.cf_id,
             TitanInternalStats::LIVE_BLOB_SIZE, delta);
    // If level merge is enabled, blob files will be deleted by live
    // data based GC, so we don't need to trigger regular GC anymore
    if (cf_options.level_merge) {
      blob_file_set_->LogAndApply(edit);
      MarkFileIfNeedMerge(files, cf_options.max_sorted_runs);
    } else {
      bs->ComputeGCScore();

      AddToGCQueue(compaction_job_info.cf_id);
      MaybeScheduleGC();
    }
  }
}

Status TitanDBImpl::SetBGError(const Status& s) {
  if (s.ok()) return s;
  mutex_.AssertHeld();
  Status bg_err = s;
  if (!db_options_.listeners.empty()) {
    // TODO(@jiayu) : check if mutex_ is freeable for future use case
    mutex_.Unlock();
    for (auto& listener : db_options_.listeners) {
      listener->OnBackgroundError(BackgroundErrorReason::kCompaction, &bg_err);
    }
    mutex_.Lock();
  }
  if (!bg_err.ok()) {
    bg_error_ = bg_err;
    has_bg_error_.store(true);
  }
  return bg_err;
}

void TitanDBImpl::DumpStats() {
  if (stats_ == nullptr) {
    return;
  }
  LogBuffer log_buffer(InfoLogLevel::HEADER_LEVEL, db_options_.info_log.get());
  {
    MutexLock l(&mutex_);
    for (auto& cf : cf_info_) {
      TitanInternalStats* internal_stats = stats_->internal_stats(cf.first);
      if (internal_stats == nullptr) {
        ROCKS_LOG_WARN(db_options_.info_log,
                       "Column family [%s] missing internal stats.",
                       cf.second.name.c_str());
        continue;
      }
      LogToBuffer(&log_buffer, "Titan internal stats for column family [%s]:",
                  cf.second.name.c_str());
      internal_stats->DumpAndResetInternalOpStats(&log_buffer);
    }
  }
  log_buffer.FlushBufferToLog();
}

}  // namespace titandb
}  // namespace rocksdb<|MERGE_RESOLUTION|>--- conflicted
+++ resolved
@@ -241,44 +241,6 @@
   // so new `BlobFileSet` here but not in constructor is to get a proper info
   // log.
   blob_file_set_.reset(new BlobFileSet(db_options_, stats_.get()));
-<<<<<<< HEAD
-
-  s = DB::Open(db_options_, dbname_, init_descs, handles, &db_);
-  if (s.ok()) {
-    for (size_t i = 0; i < descs.size(); i++) {
-      auto handle = (*handles)[i];
-      uint32_t cf_id = handle->GetID();
-      std::string cf_name = handle->GetName();
-      column_families.emplace(cf_id, descs[i].options);
-      db_->DestroyColumnFamilyHandle(handle);
-      // Replaces the provided table factory with TitanTableFactory.
-      // While we need to preserve original table_factory for GetOptions.
-      auto& base_table_factory = base_descs[i].options.table_factory;
-      assert(base_table_factory != nullptr);
-      auto titan_table_factory = std::make_shared<TitanTableFactory>(
-          db_options_, descs[i].options, blob_manager_, &mutex_,
-          blob_file_set_.get(), stats_.get());
-      cf_info_.emplace(cf_id,
-                       TitanColumnFamilyInfo(
-                           {cf_name, ImmutableTitanCFOptions(descs[i].options),
-                            MutableTitanCFOptions(descs[i].options),
-                            base_table_factory, titan_table_factory}));
-      base_descs[i].options.table_factory = titan_table_factory;
-      // Add TableProperties for collecting statistics GC
-      base_descs[i].options.table_properties_collector_factories.emplace_back(
-          std::make_shared<BlobFileSizeCollectorFactory>());
-      base_descs[i].options.merge_operator.reset(new BlobIndexMergeOperator());
-    }
-    handles->clear();
-    s = db_->Close();
-    delete db_;
-    db_ = nullptr;
-  }
-  if (!s.ok()) return s;
-
-  if (stats_.get()) {
-    stats_->Initialize(column_families);
-=======
   // Setup options.
   db_options_.listeners.emplace_back(std::make_shared<BaseDbListener>(this));
   // Descriptors for actually open DB.
@@ -295,7 +257,7 @@
         db_options_, desc.options, this, blob_manager_, &mutex_,
         blob_file_set_.get(), stats_.get()));
     cf_opts.table_factory = titan_table_factories.back();
->>>>>>> 812e1977
+    cf_opts.merge_operator.reset(new BlobIndexMergeOperator());
   }
   // Initialize GC thread pool.
   if (!db_options_.disable_background_gc && db_options_.max_background_gc > 0) {
