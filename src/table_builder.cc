--- conflicted
+++ resolved
@@ -87,13 +87,9 @@
       // doing level merge.
       if (get_status.ok()) {
         std::string index_value;
-<<<<<<< HEAD
         AddBlob(ikey.user_key, ikey.sequence, record.value, &index_value);
-=======
-        AddBlob(ikey.user_key, record.value, &index_value);
         UpdateIOBytes(prev_bytes_read, prev_bytes_written, &io_bytes_read_,
                       &io_bytes_written_);
->>>>>>> 812e1977
         if (ok()) {
           std::string index_key;
           ikey.type = kTypeBlobIndex;
